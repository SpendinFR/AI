--- conflicted
+++ resolved
@@ -1,10 +1,7 @@
-<<<<<<< HEAD
-=======
 from typing import List, Callable, Dict, Any, Optional
 from dataclasses import dataclass
 import hashlib
 import json
->>>>>>> 5f591039
 import time
 from dataclasses import dataclass
 from typing import Any, Callable, Dict, List, Optional
@@ -33,14 +30,12 @@
     def register(self, fn: Collector):
         self.collectors.append(fn)
 
-<<<<<<< HEAD
     def set_habit_strength_source(self, source: Any) -> None:
         """Alimente la force d'habitude via EvolutionManager ou un callable."""
 
         self._habit_strength_source = source
 
     def _key(self, t: Trigger) -> str:
-=======
     def _payload_fingerprint(self, payload: Any) -> str:
         try:
             serialized = json.dumps(payload, sort_keys=True, default=str)
@@ -49,7 +44,6 @@
         return hashlib.sha256(serialized.encode("utf-8")).hexdigest()
 
     def _key(self, t: Trigger) -> Optional[str]:
->>>>>>> 5f591039
         # build a stable key per (type, salient meta/payload)
         src = t.meta.get("source", "unknown")
         base_info: Any = t.meta.get("hash")
