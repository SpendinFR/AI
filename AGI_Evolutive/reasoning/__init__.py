<<<<<<< HEAD
"""
Reasoning Engine v1
- Orchestration multi-stratégies (décomposition → récupération → hypothèses → auto-vérification)
- Historique structuré (recent_inferences, learning_trajectory)
- Statistiques pour la métacognition (average_confidence, strategy_preferences)
- Tolerant aux modules absents (perception/mémoire)
"""

import time
from collections import deque, defaultdict
from typing import Dict, Any, List, Optional, Callable

from .strategies import (
    ReasoningStrategy,
    DecompositionStrategy,
    EvidenceRetrievalStrategy,
    HypothesisRankingStrategy,
    SelfCheckStrategy,
)


class ReasoningSystem:
    def __init__(self, arch, memory, perception):
        self.arch = arch
        self.memory = memory
        self.perception = perception

        # Historique exploitable par métacognition et autres systèmes
        self.reasoning_history: Dict[str, Any] = {
            "recent_inferences": deque(maxlen=100),
            "learning_trajectory": deque(maxlen=200),   # [{ts, confidence}]
            "last_answer": "",
        }

        # Catalogue de stratégies
        self.strategies: List[ReasoningStrategy] = [
            DecompositionStrategy(),
            EvidenceRetrievalStrategy(),
            HypothesisRankingStrategy(),
            SelfCheckStrategy(),
        ]

        # Comptage d’usage par stratégie
        self.strategy_usage = defaultdict(int)

    # ----------- API externe principale -----------
    def reason(self, prompt: str, context: Optional[Dict[str, Any]] = None) -> Dict[str, Any]:
        """
        Lance un mini-raisonnement explicable.
        Retourne:
        {
          "answer": str,
          "confidence": float,
          "trace": [{"strategy": name, "notes": str, "questions": [...], "time": float}],
          "support": [str],
          "meta": {"complexity": float, "duration": float}
        }
        """
        t0 = time.time()
        trace: List[Dict[str, Any]] = []
        support: List[str] = []
        proposals: List[Dict[str, Any]] = []
        context = dict(context or {})

        # Outils (passerelles) mis à disposition des stratégies
        toolkit: Dict[str, Callable] = {
            "retrieve_fn": self._retrieve_hits_safe
        }

        # 1) Décomposition
        step = self._run_strategy(self.strategies[0], prompt, context, toolkit)
        trace.append(step["trace"])
        if step["support"]:
            support.extend(step["support"])
        context.update(step["context"])

        # 2) Récupération
        step = self._run_strategy(self.strategies[1], prompt, context, toolkit)
        trace.append(step["trace"])
        if step["support"]:
            support.extend(step["support"])
        context.update(step["context"])

        # 3) Hypothèses
        step = self._run_strategy(self.strategies[2], prompt, context, toolkit)
        trace.append(step["trace"])
        proposals = step["context"].get("proposals", [])
        context.update(step["context"])

        # 4) Auto-vérification (utilise last_answer)
        context["last_answer"] = self.reasoning_history.get("last_answer", "")
        context["proposals"] = proposals
        step = self._run_strategy(self.strategies[3], prompt, context, toolkit)
        trace.append(step["trace"])
        proposals = step["context"].get("proposals", proposals)

        # Sélection finale
        best = max(proposals, key=lambda p: p.get("confidence", 0.0)) if proposals else {
            "answer": "Je manque d’éléments pour conclure. Pouvez-vous préciser le but et les contraintes ?",
            "confidence": 0.3,
            "support": []
        }

        duration = time.time() - t0
        complexity = self._estimate_complexity(trace)
        answer = best.get("answer", "")
        confidence = float(best.get("confidence", 0.0))
        support = best.get("support", []) or support[:3]

        # Enregistrement historique (utilisé par métacognition)
        self._record_inference(
            question=prompt,
            solution=answer,
            final_confidence=confidence,
            reasoning_time=duration,
            complexity=complexity,
            strategies=[t["strategy"] for t in trace],
        )

        result = {
            "answer": answer,
            "confidence": confidence,
            "trace": trace,          # résumé des étapes, pas de chaîne de pensée sensible
            "support": support,
            "meta": {
                "complexity": complexity,
                "duration": duration,
            }
        }
        # Mémoriser la dernière réponse pour l'auto-vérification future
        self.reasoning_history["last_answer"] = answer
        return result

    # ----------- Intégration métacognitive -----------
    def get_reasoning_stats(self) -> Dict[str, Any]:
        recent = list(self.reasoning_history["recent_inferences"])
        avg_conf = sum(x.get("final_confidence", 0.0) for x in recent) / max(1, len(recent))
        total = sum(self.strategy_usage.values()) or 1
        prefs = {name: count / total for name, count in self.strategy_usage.items()}
        return {
            "average_confidence": float(avg_conf),
            "strategy_preferences": prefs,
            "inference_count": len(recent),
        }

    # ----------- Stratégie runner + outils -----------
    def _run_strategy(self, strategy: ReasoningStrategy, prompt: str, context: Dict[str, Any], toolkit: Dict[str, Any]):
        try:
            out = strategy.apply(prompt, context, toolkit) or {}
        except Exception as e:
            out = {"notes": f"Erreur stratégie {strategy.name}: {e}", "proposals": [], "questions": [], "cost": 0.0, "time": 0.0}

        self.strategy_usage[strategy.name] += 1

        # Normalisation
        notes = out.get("notes", "")
        proposals = out.get("proposals", [])
        questions = out.get("questions", [])
        support = out.get("support", [])

        # Le contexte agrège questions/propositions/support
        new_context = dict(context)
        if proposals:
            new_context["proposals"] = (new_context.get("proposals", []) + proposals)
        if questions:
            new_context["subquestions"] = (new_context.get("subquestions", []) + questions)
        if support:
            # stock commun de support pour stratégies suivantes
            new_context["support"] = (new_context.get("support", []) + support)

        trace_item = {
            "strategy": strategy.name,
            "notes": notes,
            "questions": questions,
            "time": float(out.get("time", 0.0)),
        }
        return {"trace": trace_item, "context": new_context, "support": support}

    def _retrieve_hits_safe(self, query: str, top_k: int = 4) -> List[Dict[str, Any]]:
        mem = getattr(self.arch, "memory", None)
        retr = getattr(mem, "retrieval", None) if mem else None
        try:
            if retr:
                return retr.index.search_text(query, top_k=top_k)  # renvoie docs internes (id, score, text, meta)
        except Exception:
            pass
        return []

    # ----------- Historisation / métriques -----------
    def _estimate_complexity(self, trace: List[Dict[str, Any]]) -> float:
        """
        Complexité heuristique: nb d’étapes + présence de sous-questions + support.
        Normalisé [0,1].
        """
        steps = len(trace)
        sq = sum(len(t.get("questions", []) or []) for t in trace)
        comp = 0.2 * min(steps, 6) + 0.1 * min(sq, 10)
        return float(max(0.0, min(1.0, comp)))

    def _record_inference(self, question: str, solution: str, final_confidence: float,
                          reasoning_time: float, complexity: float, strategies: List[str]):
        rec = {
            "timestamp": time.time(),
            "question": question,
            "solution": solution,
            "final_confidence": float(final_confidence),
            "reasoning_time": float(reasoning_time),
            "complexity": float(complexity),
            "strategies": list(strategies),
        }
        self.reasoning_history["recent_inferences"].append(rec)
        self.reasoning_history["learning_trajectory"].append({
            "ts": rec["timestamp"],
            "confidence": float(final_confidence),
        })
=======
# reasoning/__init__.py
from collections import deque
from typing import Any, Dict, List, Optional
import time

from reasoning.structures import Hypothesis, Test, Evidence, episode_record


class ReasoningSystem:
    """
    Raisonner ≠ générer du texte : ici on
      - fabrique des hypothèses (intention / stratégie)
      - estime leur valeur (heuristiques + signaux de style)
      - propose des tests concrets
      - journalise un "épisode" traçable
      - maintient des stats + trajectoire d'apprentissage
    """

    def __init__(self, architecture, memory_system=None, perception_system=None):
        self.arch = architecture
        self.memory = memory_system
        self.perception = perception_system

        # Historique structuré (attendu par la méta)
        self.reasoning_history: Dict[str, Any] = {
            "recent_inferences": deque(maxlen=200),
            "learning_trajectory": deque(maxlen=500),
            "errors": deque(maxlen=200),
            "stats": {
                "n_episodes": 0,
                "avg_confidence": 0.50,
                "strategy_preferences": {
                    "abduction": 0.33,
                    "deduction": 0.34,
                    "analogy": 0.33
                }
            }
        }

    # ------------------- API publique -------------------

    def reason_about(self, prompt: str, context: Optional[Dict[str, Any]] = None) -> Dict[str, Any]:
        """
        Raisonner sur 'prompt' → retourne un dict:
          - summary (texte court non-générique)
          - chosen_hypothesis (str)
          - tests (list[str])
          - final_confidence (float)
          - appris (list[str])
          - prochain_test (str)
          - episode (dict sérialisé)
        """
        t0 = time.time()
        ctx = context or {}

        # 1) Sélection de stratégie de haut niveau (très simple mais efficace)
        strategy = self._pick_strategy(prompt)

        # 2) Génère 3 hypothèses d’intention
        hypos = self._make_hypotheses(prompt, strategy=strategy)

        # 3) Scoring des hypothèses (heuristiques + style policy si dispo)
        scores = self._score_hypotheses(prompt, hypos, strategy)
        chosen_idx = max(range(len(scores)), key=lambda i: scores[i])

        # 4) Proposer 2–3 tests concrets
        tests = self._propose_tests(prompt, strategy=strategy)

        # 5) "Exécution" symbolique (ici: micro-inférence + evidence text)
        note = self._simulate_micro_inference(prompt, strategy, hypos[chosen_idx])
        evidence = Evidence(notes=note, confidence=min(0.55 + 0.15 * scores[chosen_idx], 0.95))

        # 6) Post-traitement : confiance, complexité, durée
        reasoning_time = max(0.05, time.time() - t0)
        complexity = self._estimate_complexity(prompt, strategy, hypos)

        final_conf = float(min(0.9, 0.45 + 0.4 * scores[chosen_idx] + 0.10 * (1.0 - complexity)))

        # 7) Journalisation épisode (JSONL via arch.logger)
        ep = episode_record(
            user_msg=prompt,
            hypotheses=hypos,
            chosen=chosen_idx,
            tests=tests,
            evidence=evidence,
            result_text=evidence.notes,
            final_confidence=final_conf
        )
        ep["reasoning_time"] = reasoning_time
        ep["complexity"] = complexity
        ep["strategy"] = strategy

        self._push_episode(ep)

        # 8) Résumé exploitable pour la réponse
        summary = self._make_readable_summary(strategy, hypos, chosen_idx, tests, evidence, final_conf)

        # 9) Apprentissage local simple (trajectoire)
        self._learn(final_conf, strategy)

        # 10) Log externe
        try:
            if hasattr(self.arch, "logger") and self.arch.logger:
                self.arch.logger.write("reasoning.episode", episode=ep)
        except Exception:
            pass

        # 11) Sortie pour l’architecture
        return {
            "summary": summary,
            "chosen_hypothesis": hypos[chosen_idx].content,
            "tests": [t.description for t in tests],
            "final_confidence": final_conf,
            "appris": [
                f"Stratégie={strategy}, complexité≈{complexity:.2f}",
                "Toujours relier hypothèse→test→évidence (traçabilité)."
            ],
            "prochain_test": tests[0].description if tests else "—",
            "episode": ep
        }

    def get_reasoning_stats(self) -> Dict[str, Any]:
        """Utilisé par la méta/monitoring."""
        st = self.reasoning_history["stats"]
        recents = list(self.reasoning_history["recent_inferences"])
        if recents:
            st["avg_confidence"] = sum(x.get("final_confidence", 0.5) for x in recents) / len(recents)
        return {
            "episodes": st["n_episodes"],
            "average_confidence": float(st.get("avg_confidence", 0.5)),
            "strategy_preferences": dict(st.get("strategy_preferences", {}))
        }

    # ------------------- internes -------------------

    def _pick_strategy(self, prompt: str) -> str:
        p = (prompt or "").lower()
        if "pourquoi" in p or "why" in p:
            return "abduction"
        if "comment" in p or "how" in p:
            return "deduction"
        if "comme" in p or "analogie" in p or "analogy" in p:
            return "analogy"
        # influence par policy (si reward social a augmenté la concrétude)
        try:
            pol = getattr(self.arch, "style_policy", None)
            concr = pol.params.get("concretude_bias", 0.6) if pol else 0.6
            return "deduction" if concr >= 0.55 else "abduction"
        except Exception:
            return "deduction"

    def _make_hypotheses(self, prompt: str, strategy: str) -> List[Hypothesis]:
        base = [
            Hypothesis(content="tu veux une explication avec étapes et tests", prior=0.55),
            Hypothesis(content="tu veux que j’auto-documente ce que j’apprends", prior=0.50),
            Hypothesis(content="tu veux un patch/exécution immédiate", prior=0.45),
        ]
        # léger ajustement par stratégie
        for h in base:
            if strategy == "abduction" and "expl" in h.content:
                h.prior += 0.05
            if strategy == "deduction" and "patch" in h.content:
                h.prior += 0.05
        return base

    def _score_hypotheses(self, prompt: str, hypos: List[Hypothesis], strategy: str) -> List[float]:
        scores = []
        for h in hypos:
            s = 0.4 * h.prior
            s += 0.2 * (1.0 if strategy in ("deduction", "analogy") else 0.0)
            s += 0.15 * (1.0 if "test" in h.content or "auto-documente" in h.content else 0.0)
            # style policy
            try:
                pol = getattr(self.arch, "style_policy", None)
                if pol:
                    s += 0.1 * pol.params.get("concretude_bias", 0.6)
                    s -= 0.05 * pol.params.get("hedging", 0.3)
            except Exception:
                pass
            scores.append(max(0.0, min(1.0, s)))
        return scores

    def _propose_tests(self, prompt: str, strategy: str) -> List[Test]:
        out: List[Test] = []
        if strategy == "deduction":
            out.append(Test(description="isoler la demande en 1 verbe + 1 objet et valider"))
            out.append(Test(description="proposer 2 chemins d’action et demander un choix"))
        elif strategy == "abduction":
            out.append(Test(description="formuler 2 hypothèses causales et demander un contre-exemple"))
            out.append(Test(description="sonder le contexte minimal (contrainte/ressource)"))
        else:  # analogy
            out.append(Test(description="trouver un cas similaire récent et transférer la solution"))
            out.append(Test(description="vérifier 1 différence critique entre les cas"))
        return out

    def _simulate_micro_inference(self, prompt: str, strategy: str, h: Hypothesis) -> str:
        # Ici tu peux brancher du code concret (parsing inbox, etc.)
        # Pour l’instant, on produit une evidence explicite et traçable:
        if strategy == "abduction":
            return f"Cause plausible: l’utilisateur veut {h.content}. Testons via contre-exemples."
        if strategy == "analogy":
            return f"Analogie: pattern similaire (précision demandée + prochain test)."
        return f"Plan déductif: valider intention → choisir test → exécuter micro-étape."

    def _estimate_complexity(self, prompt: str, strategy: str, hypos: List[Hypothesis]) -> float:
        L = max(10, len(prompt or ""))  # longueur
        base = 0.25 if strategy == "deduction" else (0.35 if strategy == "abduction" else 0.30)
        bump = 0.10 if L > 140 else 0.0
        return float(min(1.0, base + bump))

    def _push_episode(self, ep: Dict[str, Any]) -> None:
        self.reasoning_history["recent_inferences"].append(ep)
        st = self.reasoning_history["stats"]
        st["n_episodes"] += 1
        # préférences de stratégie (EWMA)
        strat = ep.get("strategy", "deduction")
        for k in list(st["strategy_preferences"].keys()):
            st["strategy_preferences"][k] *= 0.95
        st["strategy_preferences"][strat] = st["strategy_preferences"].get(strat, 0.0) + 0.05

    def _learn(self, final_conf: float, strategy: str) -> None:
        traj = self.reasoning_history["learning_trajectory"]
        traj.append({"t": time.time(), "confidence": float(final_conf), "strategy": strategy})

    def _make_readable_summary(
        self,
        strategy: str,
        hypos: List[Hypothesis],
        chosen_idx: int,
        tests: List[Test],
        evidence: Evidence,
        final_conf: float
    ) -> str:
        hyp = hypos[chosen_idx]
        test_desc = "; ".join(t.description for t in tests[:2]) if tests else "—"
        return (
            f"Stratégie {strategy} → hypothèse '{hyp.content}' avec {final_conf:.2f} conf."
            f" Tests: {test_desc}. Évidence: {evidence.notes}"
        )
>>>>>>> 3066cead
<|MERGE_RESOLUTION|>--- conflicted
+++ resolved
@@ -1,4 +1,3 @@
-<<<<<<< HEAD
 """
 Reasoning Engine v1
 - Orchestration multi-stratégies (décomposition → récupération → hypothèses → auto-vérification)
@@ -214,7 +213,6 @@
             "ts": rec["timestamp"],
             "confidence": float(final_confidence),
         })
-=======
 # reasoning/__init__.py
 from collections import deque
 from typing import Any, Dict, List, Optional
@@ -453,5 +451,4 @@
         return (
             f"Stratégie {strategy} → hypothèse '{hyp.content}' avec {final_conf:.2f} conf."
             f" Tests: {test_desc}. Évidence: {evidence.notes}"
-        )
->>>>>>> 3066cead
+        )