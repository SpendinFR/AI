
# core/autopilot.py
"""
Autopilot: orchestre un pas de boucle cognitive
- intègre documents (inbox)
- déclenche un cycle de l'architecture
- génère des questions si besoin
- autosave via PersistenceManager
"""
import os
from typing import Optional
from .persistence import PersistenceManager
from .document_ingest import DocumentIngest
from .question_manager import QuestionManager
from orchestrator import Orchestrator

class Autopilot:
<<<<<<< HEAD
    def __init__(self, arch, project_root: Optional[str] = None, orchestrator: Optional[Orchestrator] = None):
=======
    def __init__(self, arch, project_root: Optional[str] = None, orchestrator=None):
>>>>>>> 867223df
        self.arch = arch
        self.project_root = project_root or os.path.abspath(os.path.join(os.path.dirname(__file__), ".."))
        self.inbox_dir = os.path.join(self.project_root, "inbox")
        self.ingest = DocumentIngest(arch, self.inbox_dir)
        self.persist = PersistenceManager(arch)
        self.questions = QuestionManager(arch)
<<<<<<< HEAD
        self.orchestrator = orchestrator or Orchestrator(arch)
=======
        self.orchestrator = orchestrator
>>>>>>> 867223df
        # charger un état si disponible
        self.persist.load()

    def step(self, user_msg: Optional[str] = None):
        # 1) intégrer docs nouveaux
        self.ingest.integrate()
        # 2) appel d'un cycle cognitif
        out = self.arch.cycle(user_msg=user_msg, inbox_docs=None)
<<<<<<< HEAD
        # 2b) orchestrateur étendu
        if self.orchestrator is not None:
            self.orchestrator.run_once_cycle(user_msg=user_msg)
=======
        # 2b) orchestrateur global
        if self.orchestrator is not None:
            try:
                self.orchestrator.run_once_cycle(user_msg=user_msg)
            except Exception:
                pass
>>>>>>> 867223df
        # 3) générer éventuellement des questions
        self.questions.maybe_generate_questions()
        # 4) autosave
        self.persist.autosave_tick()
        return out
    
    def pending_questions(self):
        return self.questions.pop_questions()
    
    def save_now(self):
        return self.persist.save()<|MERGE_RESOLUTION|>--- conflicted
+++ resolved
@@ -15,22 +15,16 @@
 from orchestrator import Orchestrator
 
 class Autopilot:
-<<<<<<< HEAD
     def __init__(self, arch, project_root: Optional[str] = None, orchestrator: Optional[Orchestrator] = None):
-=======
     def __init__(self, arch, project_root: Optional[str] = None, orchestrator=None):
->>>>>>> 867223df
         self.arch = arch
         self.project_root = project_root or os.path.abspath(os.path.join(os.path.dirname(__file__), ".."))
         self.inbox_dir = os.path.join(self.project_root, "inbox")
         self.ingest = DocumentIngest(arch, self.inbox_dir)
         self.persist = PersistenceManager(arch)
         self.questions = QuestionManager(arch)
-<<<<<<< HEAD
         self.orchestrator = orchestrator or Orchestrator(arch)
-=======
         self.orchestrator = orchestrator
->>>>>>> 867223df
         # charger un état si disponible
         self.persist.load()
 
@@ -39,18 +33,15 @@
         self.ingest.integrate()
         # 2) appel d'un cycle cognitif
         out = self.arch.cycle(user_msg=user_msg, inbox_docs=None)
-<<<<<<< HEAD
         # 2b) orchestrateur étendu
         if self.orchestrator is not None:
             self.orchestrator.run_once_cycle(user_msg=user_msg)
-=======
         # 2b) orchestrateur global
         if self.orchestrator is not None:
             try:
                 self.orchestrator.run_once_cycle(user_msg=user_msg)
             except Exception:
                 pass
->>>>>>> 867223df
         # 3) générer éventuellement des questions
         self.questions.maybe_generate_questions()
         # 4) autosave
