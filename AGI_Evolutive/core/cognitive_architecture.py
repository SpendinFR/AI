import time
from typing import Any, Dict, List, Optional

<<<<<<< HEAD
# Import subsystems (existants)
=======
# Subsystems
>>>>>>> 30044675
from memory import MemorySystem
from perception import PerceptionSystem
from reasoning import ReasoningSystem
from goals import GoalSystem
from emotions import EmotionalSystem
from learning import ExperientialLearning
from metacognition import MetacognitiveSystem
from creativity import CreativitySystem
from world_model import PhysicsEngine
from language import SemanticUnderstanding

<<<<<<< HEAD
# Nouveaux modules (observabilité, autonomie, objectifs, style)
from autonomy.core import AutonomyCore
from goals.dag_store import GoalDAG
from language.policy import StylePolicy
from language.social_reward import extract_social_reward
from runtime.logger import JSONLLogger
from runtime.response import ensure_contract, format_agent_reply
=======
# Telemetry
from core.telemetry import Telemetry
>>>>>>> 30044675


class CognitiveArchitecture:
    """
    Nœud central : instancie, relie les sous-systèmes, offre un cycle conversationnel,
    expose un statut cognitif, et lance l'autonomie idle.
    """

    def __init__(self):
<<<<<<< HEAD
        # Observabilité
        self.logger = JSONLLogger("runtime/agent_events.jsonl")
        self.style_policy = StylePolicy()
        self.goal_dag = GoalDAG("runtime/goal_dag.json")

        # Instanciation des sous-systèmes
=======
        self.telemetry = Telemetry()
        self.global_activation = 0.5
        self.start_time = time.time()
        self.reflective_mode = True

        # Instanciation des sous-systèmes avec télémétrie détaillée
        self.telemetry.log("init", "core", {"stage": "memory"})
>>>>>>> 30044675
        self.memory = MemorySystem(self)

        self.telemetry.log("init", "core", {"stage": "perception"})
        self.perception = PerceptionSystem(self, self.memory)

        self.telemetry.log("init", "core", {"stage": "reasoning"})
        self.reasoning = ReasoningSystem(self, self.memory, self.perception)

        self.telemetry.log("init", "core", {"stage": "goals"})
        self.goals = GoalSystem(self, self.memory, self.reasoning)

        self.telemetry.log("init", "core", {"stage": "metacognition"})
        self.metacognition = MetacognitiveSystem(self, self.memory, self.reasoning)

        self.telemetry.log("init", "core", {"stage": "emotions"})
        self.emotions = EmotionalSystem(self, self.memory, self.metacognition)

        self.telemetry.log("init", "core", {"stage": "learning"})
        self.learning = ExperientialLearning(self)

        self.telemetry.log("init", "core", {"stage": "creativity"})
        self.creativity = CreativitySystem(
            self, self.memory, self.reasoning, self.emotions, self.metacognition
        )

        self.telemetry.log("init", "core", {"stage": "world_model"})
        self.world_model = PhysicsEngine(self, self.memory)

        self.telemetry.log("init", "core", {"stage": "language"})
        self.language = SemanticUnderstanding(self, self.memory)
<<<<<<< HEAD

        # Etats globaux
        self.global_activation = 0.5
        self.start_time = time.time()

        # Autonomie (idle)
        self.autonomy = AutonomyCore(self, self.logger, self.goal_dag)
        self.autonomy.start()

        # Premier snapshot
        self.logger.write(
            "system.init", ok=True, subsystems=list(self._present_subsystems().keys())
        )

    # -------------- Observabilité / statut --------------
    def _present_subsystems(self) -> Dict[str, bool]:
        names = [
            "memory",
            "perception",
            "reasoning",
            "goals",
            "metacognition",
            "emotions",
            "learning",
            "creativity",
            "world_model",
            "language",
        ]
        return {n: hasattr(self, n) and getattr(self, n) is not None for n in names}

    def get_cognitive_status(self) -> Dict[str, Any]:
        wm_load = 0.0
        try:
            wm = getattr(self.memory, "working_memory", None)
            if wm and hasattr(wm, "__len__"):
                wm_load = min(len(wm) / 10.0, 1.0)
        except Exception:
            wm_load = 0.0

        return {
            "uptime_s": int(time.time() - self.start_time),
            "global_activation": float(self.global_activation),
            "working_memory_load": float(wm_load),
            "subsystems": self._present_subsystems(),
            "style_policy": self.style_policy.as_dict(),
            "goal_focus": self.goal_dag.choose_next_goal(),
        }

    # -------------- Cycle conversationnel --------------
    def cycle(self, user_msg: Optional[str] = None, inbox_docs=None) -> str:
        """
        Un cycle lisible et tracé:
        - parse & hypothèses
        - choix + plan court
        - formate réponse (contrat)
        - met à jour reward social / style policy
        - logge tout
        """
        now = time.time()
        if user_msg is None:
            # no-op cycle (peut être appelé par le shell)
            return "OK"

        # Informe l'autonomie qu'il y a activité utilisateur
        try:
            self.autonomy.notify_user_activity()
        except Exception:
            pass

        # 1) Parse de l’énoncé
        try:
            parsed = self.language.parse_utterance(user_msg, context={})
            surface = getattr(parsed, "surface_form", user_msg)
        except Exception:
            surface = user_msg

        # 2) Génère 2–3 hypothèses d’intention simples (pour traçabilité)
        hypos: List[str] = [
            "tu veux une réponse non-générique avec plan actionnable",
            "tu veux que j’explique ce que j’apprends en temps réel",
            "tu veux que je propose un prochain test clair",
        ]

        # heuristique de choix
        chosen_idx = 0
        if "pourquoi" in surface.lower():
            chosen_idx = 1
        hypothese_choisie = hypos[chosen_idx]
        incertitude = 0.35 if chosen_idx in (0, 1, 2) else 0.5

        # 3) Prochain test selon style policy
        ask_more = self.style_policy.params.get("asking_rate", 0.4) > 0.35
        prochain_test = (
            "te proposer 2 options et valider la plus utile"
            if ask_more
            else "exécuter une mini-étape et te montrer le diff"
        )

        # 4) Base de texte (réponse de fond)
        base_text = self._generate_base_text(surface)

        # 5) Contrat de réponse
        contract = ensure_contract(
            {
                "hypothese_choisie": hypothese_choisie,
                "incertitude": incertitude,
                "prochain_test": prochain_test,
                "appris": [
                    "associer récompense sociale ↔ paramètres de style",
                    "tenir un journal d’épisodes de raisonnement",
                ],
                "besoin": [
                    "confirmer si tu préfères patchs de code immédiats ou d’abord schémas + tests"
                ],
            }
        )
        final = format_agent_reply(base_text, **contract)

        # 6) Récompense sociale (apprentissage)
        reward = extract_social_reward(user_msg).get("reward", 0.0)
        try:
            self.style_policy.update_from_reward(reward)
        except Exception:
            pass

        # 7) Log
        self.logger.write(
            "dialogue.turn",
            user_msg=user_msg,
            surface=surface,
            hypothesis=hypothese_choisie,
            incertitude=incertitude,
            test=prochain_test,
            reward=reward,
            style=self.style_policy.as_dict(),
        )

        # 8) Méta (optionnel & safe)
        try:
            if self.metacognition:
                self.metacognition._record_metacognitive_event(
                    event_type="dialogue_analysis",
                    domain=
                    self.metacognition.CognitiveDomain.LANGUAGE
                    if hasattr(self.metacognition, "CognitiveDomain")
                    else None,
                    description=f"Tour avec hypothèse '{hypothese_choisie}'",
                    significance=0.3,
                    confidence=1.0 - incertitude,
                )
        except Exception:
            pass

        return final

    # -------------- Génération “base” (sans LLM externe) --------------
    def _generate_base_text(self, surface: str) -> str:
        """
        Produit un cœur de réponse court, ancré dans l’état interne.
        (Tu peux plus tard router vers un générateur avancé.)
        """
        st = self.get_cognitive_status()
        status_line = (
            f"⏱️ {st['uptime_s']}s | 🔋 act={st['global_activation']:.2f} | 🧠 wm={st['working_memory_load']:.2f}"
        )
        focus = st["goal_focus"]
        focus_line = (
            f"🎯 focus: {focus['id']} (EVI={focus['evi']:.2f}, prog={focus['progress']:.2f})"
        )
        return f"Reçu: {surface}\n{status_line}\n{focus_line}"
=======

        self.telemetry.log("ready", "core", {"status": "initialized"})

    # ===================== OUTILS DIAGNOSTIC =====================

    def get_cognitive_status(self) -> dict:
        """
        Statut global lisible (et robuste). Utilisé par méta/ressources/CLI.
        """

        def safe_len(x):
            try:
                return len(x)
            except Exception:
                return 0

        # Reasoning
        r = getattr(self, "reasoning", None)
        r_hist = getattr(r, "reasoning_history", {}) if r else {}
        recent_inf = list(r_hist.get("recent_inferences", []))[-5:] if isinstance(r_hist, dict) else []
        avg_conf = getattr(r, "get_reasoning_stats", lambda: {"average_confidence": 0.5})()
        if isinstance(avg_conf, dict):
            avg_conf = avg_conf.get("average_confidence", 0.5)

        # Creativity
        c = getattr(self, "creativity", None)
        ideas = []
        try:
            pool = c.idea_generation.get("idea_pool", []) if c else []
            ideas = list(pool)[-10:] if pool else []
        except Exception:
            pass

        # Emotions
        e = getattr(self, "emotions", None)
        mood = getattr(e, "current_mood", "neutral")

        # Metacognition
        m = getattr(self, "metacognition", None)
        meta_events = 0
        try:
            meta_events = len(m.metacognitive_history["events"]) if m else 0
        except Exception:
            pass

        # Memory
        mem = getattr(self, "memory", None)
        mem_size = 0
        try:
            mem_size = getattr(mem, "size", lambda: 0)()
        except Exception:
            pass

        # Telemetry snapshot
        telemetry = self.telemetry.snapshot() if getattr(self, "telemetry", None) else {}

        return {
            "uptime_sec": int(time.time() - self.start_time),
            "global_activation": float(getattr(self, "global_activation", 0.5)),
            "reasoning": {
                "recent_inferences": safe_len(recent_inf),
                "avg_confidence": float(avg_conf) if isinstance(avg_conf, (int, float)) else 0.5,
            },
            "creativity": {
                "recent_ideas": safe_len(ideas),
            },
            "emotions": {
                "mood": mood,
            },
            "metacognition": {
                "events": meta_events,
            },
            "memory": {
                "approx_size": mem_size,
            },
            "telemetry": telemetry,
        }

    def diagnostic_snapshot(self, tail=30) -> dict:
        """Renvoie un snapshot: statut + derniers événements télémétrie."""
        return {
            "status": self.get_cognitive_status(),
            "tail": self.telemetry.tail(tail),
        }

    def toggle_reflective_mode(self, on: bool):
        self.reflective_mode = bool(on)
        self.telemetry.log("cfg", "core", {"reflective_mode": self.reflective_mode})

    # ===================== BOUCLE PRINCIPALE =====================

    def cycle(self, user_msg: Optional[str] = None, inbox_docs=None):
        """Cycle cognitif simple."""
        response = None
        if user_msg:
            self.telemetry.log("input", "language", {"text": user_msg})
            if self.reflective_mode and hasattr(self.language, "generate_reflective_reply"):
                try:
                    response = self.language.generate_reflective_reply(self, user_msg)
                    self.telemetry.log("output", "language", {"mode": "reflective"})
                except Exception as exc:
                    self.telemetry.log("error", "language", {"where": "generate_reflective_reply", "err": str(exc)})
            if not response:
                try:
                    parsed = self.language.parse_utterance(user_msg, context={})
                    surface = parsed.surface_form if hasattr(parsed, "surface_form") else user_msg
                    response = f"Reçu: {surface}"
                except Exception:
                    response = f"Reçu: {user_msg}"
        return response or "OK"
>>>>>>> 30044675
<|MERGE_RESOLUTION|>--- conflicted
+++ resolved
@@ -1,11 +1,8 @@
 import time
 from typing import Any, Dict, List, Optional
 
-<<<<<<< HEAD
 # Import subsystems (existants)
-=======
 # Subsystems
->>>>>>> 30044675
 from memory import MemorySystem
 from perception import PerceptionSystem
 from reasoning import ReasoningSystem
@@ -17,7 +14,6 @@
 from world_model import PhysicsEngine
 from language import SemanticUnderstanding
 
-<<<<<<< HEAD
 # Nouveaux modules (observabilité, autonomie, objectifs, style)
 from autonomy.core import AutonomyCore
 from goals.dag_store import GoalDAG
@@ -25,10 +21,8 @@
 from language.social_reward import extract_social_reward
 from runtime.logger import JSONLLogger
 from runtime.response import ensure_contract, format_agent_reply
-=======
 # Telemetry
 from core.telemetry import Telemetry
->>>>>>> 30044675
 
 
 class CognitiveArchitecture:
@@ -38,14 +32,12 @@
     """
 
     def __init__(self):
-<<<<<<< HEAD
         # Observabilité
         self.logger = JSONLLogger("runtime/agent_events.jsonl")
         self.style_policy = StylePolicy()
         self.goal_dag = GoalDAG("runtime/goal_dag.json")
 
         # Instanciation des sous-systèmes
-=======
         self.telemetry = Telemetry()
         self.global_activation = 0.5
         self.start_time = time.time()
@@ -53,7 +45,6 @@
 
         # Instanciation des sous-systèmes avec télémétrie détaillée
         self.telemetry.log("init", "core", {"stage": "memory"})
->>>>>>> 30044675
         self.memory = MemorySystem(self)
 
         self.telemetry.log("init", "core", {"stage": "perception"})
@@ -84,7 +75,6 @@
 
         self.telemetry.log("init", "core", {"stage": "language"})
         self.language = SemanticUnderstanding(self, self.memory)
-<<<<<<< HEAD
 
         # Etats globaux
         self.global_activation = 0.5
@@ -255,7 +245,6 @@
             f"🎯 focus: {focus['id']} (EVI={focus['evi']:.2f}, prog={focus['progress']:.2f})"
         )
         return f"Reçu: {surface}\n{status_line}\n{focus_line}"
-=======
 
         self.telemetry.log("ready", "core", {"status": "initialized"})
 
@@ -365,5 +354,4 @@
                     response = f"Reçu: {surface}"
                 except Exception:
                     response = f"Reçu: {user_msg}"
-        return response or "OK"
->>>>>>> 30044675
+        return response or "OK"