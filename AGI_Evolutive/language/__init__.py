<<<<<<< HEAD
from .understanding import SemanticUnderstanding
=======

# language/__init__.py
"""
Module Language — auto‑contenu, optimisé et complet pour ton AGI.
Contient :
  - SemanticUnderstanding  : parsing sémantique (frames, intents, slots, entities)
  - PragmaticReasoning     : contexte, intentions, implicatures, actes de langage
  - DiscourseProcessing    : gestion de la cohérence inter‑tour, anaphores simples
  - LanguageGeneration     : génération textuelle contrôlée par but/tonalité/style

Objectifs :
  - AUCUN import de sous‑fichier (fini les ModuleNotFoundError)
  - Auto‑wiring doux via cognitive_architecture (getattr, sans import croisé)
  - Persistance (to_state / from_state) pour travailler offline et reprendre
  - Standard library only (pas de dépendances externes)

N.B. : Ce module est “optimisé mais complet” : toute la logique utile est là,
avec des implémentations compactes et robustes (pas de verbiage inutile).
"""

from __future__ import annotations
import re, time, math, random, json
from dataclasses import dataclass, field
from typing import Any, Dict, List, Optional, Tuple


# ============================================================
# Utilitaires
# ============================================================

def _now() -> float:
    return time.time()

def _clip(x: float, lo: float = 0.0, hi: float = 1.0) -> float:
    return max(lo, min(hi, x))

def _mean(xs: List[float], default: float = 0.0) -> float:
    return sum(xs) / len(xs) if xs else default


# ============================================================
# Types et structures de base
# ============================================================

@dataclass
class Entity:
    text: str
    label: str
    start: int
    end: int
    canonical: Optional[str] = None

@dataclass
class Frame:
    intent: str
    slots: Dict[str, Any] = field(default_factory=dict)
    confidence: float = 0.6

@dataclass
class Utterance:
    surface_form: str
    lang: str = "fr"
    tokens: List[str] = field(default_factory=list)
    entities: List[Entity] = field(default_factory=list)
    frame: Optional[Frame] = None
    pragmatics: Dict[str, Any] = field(default_factory=dict)  # act, politeness, uncertainty
    timestamp: float = field(default_factory=_now)


# ============================================================
# 1) SemanticUnderstanding
# ============================================================

class SemanticUnderstanding:
    """
    Compréhension sémantique compacte :
     - tokenisation simple, NER par regex (dates, nombres, emails, urls, montants)
     - frame intent+slots : détecte objectifs fréquents (demander, informer, créer, planifier, envoyer)
     - calcul d'incertitude : hedges (“peut‑être”, “je crois”), tournures interrogatives
    """
    RE_NUMBER = re.compile(r"\b\d+(?:[.,]\d+)?\b")
    RE_DATE = re.compile(r"\b(\d{1,2}[/-]\d{1,2}[/-]\d{2,4}|\d{4}-\d{2}-\d{2})\b")
    RE_EMAIL = re.compile(r"\b[a-z0-9._%+-]+@[a-z0-9.-]+\.[a-z]{2,}\b", re.I)
    RE_URL = re.compile(r"https?://\S+|www\.\S+", re.I)
    RE_MONEY = re.compile(r"\b\d+(?:[.,]\d+)?\s?(?:€|eur|euros|\$|usd)\b", re.I)

    HEDGES = {"peut-être", "je crois", "il me semble", "probablement", "possiblement", "éventuellement"}
    INTENT_PATTERNS = [
        ("ask_info", re.compile(r"\b(quoi|quel|quelle|quels|comment|pourquoi|combien|où|quand)\b|\?$", re.I)),
        ("create", re.compile(r"\b(crée|creer|ajoute|ajouter|enregistre|note)\b", re.I)),
        ("send", re.compile(r"\b(envoie|envoyer|partage|transmets?)\b", re.I)),
        ("plan", re.compile(r"\b(planifie|planifier|prévois|organise|agenda)\b", re.I)),
        ("inform", re.compile(r"\b(j'informe|voici|sache que|pour info|FYI)\b", re.I)),
        ("summarize", re.compile(r"\b(résume|resume|synthétise|synthese|summary)\b", re.I)),
        ("classify", re.compile(r"\b(classe|catégorise|tague|étiquette)\b", re.I)),
    ]

    def __init__(self, cognitive_architecture: Any = None, memory_system: Any = None):
        self.cognitive_arch = cognitive_architecture
        self.memory_system = memory_system
        self.memory = memory_system  # alias pour compatibilité/reflexive replies
        self.history: List[Utterance] = []
        self.lang = "fr"

        # auto‑wiring : accès doux aux autres modules si dispos
        ca = self.cognitive_arch
        if ca:
            self.reasoning = getattr(ca, "reasoning", None)
            self.goals = getattr(ca, "goals", None)
            self.emotions = getattr(ca, "emotions", None)
            self.metacognition = getattr(ca, "metacognition", None)
            self.world_model = getattr(ca, "world_model", None)
            self.perception = getattr(ca, "perception", None)
            self.creativity = getattr(ca, "creativity", None)

    # --------- Pipeline principal ---------

    def parse_utterance(self, text: str, context: Optional[Dict[str, Any]] = None) -> Utterance:
        context = context or {}
        toks = self._tokenize(text)
        ents = self._ner(text)
        frame = self._frame(text, toks, ents)
        prag = self._pragmatics(text, toks)

        utt = Utterance(surface_form=text, lang=self.lang, tokens=toks, entities=ents, frame=frame, pragmatics=prag)
        self.history.append(utt)
        if len(self.history) > 200:
            self.history.pop(0)
        # informer la méta du niveau d’incertitude
        if getattr(self, "metacognition", None) and hasattr(self.metacognition, "register_language_parse"):
            try:
                self.metacognition.register_language_parse(utt.frame.confidence if utt.frame else 0.3, prag.get("uncertainty", 0.0))
            except Exception:
                pass
        return utt

    def generate_reflective_reply(self, arch, user_msg: str) -> str:
        """Génère une réponse réflexive courte et lisible."""
        status = {}
        try:
            status = arch.get_cognitive_status()
        except Exception:
            status = {}

        tokens = re.findall(r"[a-zA-ZÀ-ÿ0-9_]+", user_msg.lower())
        unknown = []
        try:
            memory = getattr(self, "memory", None) or getattr(self, "memory_system", None)
            if memory and hasattr(memory, "knows"):
                unknown = [t for t in tokens if not memory.knows(t)]
            elif memory and hasattr(memory, "retrieve"):
                for t in tokens:
                    try:
                        res = memory.retrieve(t, top_k=1)
                        if not res:
                            unknown.append(t)
                    except Exception:
                        pass
            else:
                unknown = [t for t in tokens if len(t) > 12]
        except Exception:
            pass
        unknown = list(dict.fromkeys(unknown))[:3]

        reasoning = status.get("reasoning", {})
        creativity = status.get("creativity", {})
        metacog = status.get("metacognition", {})
        activation = status.get("global_activation", 0.5)

        doing = []
        if reasoning.get("recent_inferences", 0) > 0:
            doing.append("j’analyse des inférences récentes")
        if creativity.get("recent_ideas", 0) > 0:
            doing.append("je génère/évalue de nouvelles idées")
        if metacog.get("events", 0) > 0:
            doing.append("je surveille mes performances et erreurs")
        if not doing:
            doing.append("je collecte des repères pour mieux te comprendre")

        confusion = []
        if unknown:
            confusion.append("je ne suis pas sûr de bien cerner: " + ", ".join(unknown))
        avg_conf = reasoning.get("avg_confidence", 0.5)
        if isinstance(avg_conf, (int, float)) and avg_conf < 0.45:
            confusion.append("ma confiance de raisonnement est un peu basse sur ce sujet")

        next_steps = []
        if unknown:
            next_steps.append("tu peux m’expliquer ce que tu entends par " + ", ".join(unknown) + " ?")
        else:
            next_steps.append("je peux tenter un exemple concret ou reformuler si tu veux")
        if isinstance(activation, (int, float)) and activation < 0.4:
            next_steps.append("je vais réduire la complexité pour m’aligner")

        lines = []
        lines.append("• Ce que je fais: " + "; ".join(doing))
        if confusion:
            lines.append("• Ce que je ne comprends pas: " + "; ".join(confusion))
        lines.append("• Ce que je propose: " + "; ".join(next_steps))

        try:
            gist = user_msg.strip()
            if len(gist) > 120:
                gist = gist[:117] + "…"
            lines.append(f"• Ta demande (j’ai bien reçu): « {gist} »")
        except Exception:
            pass

        return "\n".join(lines)

    # --------- Étapes internes ---------

    def _tokenize(self, text: str) -> List[str]:
        return [t for t in re.findall(r"\w+|[^\w\s]", text, flags=re.UNICODE) if t.strip()]

    def _ner(self, text: str) -> List[Entity]:
        ents: List[Entity] = []
        for r, label in ((self.RE_DATE, "DATE"), (self.RE_EMAIL, "EMAIL"), (self.RE_URL, "URL"),
                         (self.RE_MONEY, "MONEY"), (self.RE_NUMBER, "NUMBER")):
            for m in r.finditer(text):
                ents.append(Entity(text=m.group(0), label=label, start=m.start(), end=m.end()))
        return ents

    def _frame(self, text: str, toks: List[str], ents: List[Entity]) -> Frame:
        intent = "inform"
        conf = 0.55
        for it, pat in self.INTENT_PATTERNS:
            if pat.search(text):
                intent, conf = it, 0.75
                break
        slots: Dict[str, Any] = {}
        # Remonter quelques entités utiles en slots
        for e in ents:
            if e.label in ("DATE", "MONEY", "URL", "EMAIL", "NUMBER"):
                slots.setdefault(e.label.lower()+"s", []).append(e.text)
        # Heuristique de cible/objet
        m = re.search(r"\b(?:sur|à propos de|concernant)\s+(.+)$", text, re.I)
        if m:
            slots["topic"] = m.group(1).strip()[:120]
        return Frame(intent=intent, slots=slots, confidence=conf)

    def _pragmatics(self, text: str, toks: List[str]) -> Dict[str, Any]:
        t = text.strip().lower()
        act = "statement"
        if t.endswith("?"):
            act = "question"
        elif t.endswith("!"):
            act = "exclaim"
        # Politeness & uncertainty
        polite = any(w in t for w in ("s'il te plaît", "svp", "merci"))
        uncertainty = 0.2 if any(h in t for h in self.HEDGES) else 0.0
        return {"speech_act": act, "politeness": polite, "uncertainty": uncertainty}

    # --------- Persistance ---------

    def to_state(self) -> Dict[str, Any]:
        return {
            "lang": self.lang,
            "history": [{
                "surface": u.surface_form,
                "lang": u.lang,
                "tokens": u.tokens,
                "entities": [e.__dict__ for e in u.entities],
                "frame": u.frame.__dict__ if u.frame else None,
                "pragmatics": u.pragmatics,
                "timestamp": u.timestamp,
            } for u in self.history[-100:]]
        }

    def from_state(self, state: Dict[str, Any]):
        self.lang = state.get("lang", "fr")
        self.history = []
        for d in state.get("history", []):
            ents = [Entity(**e) for e in d.get("entities", [])]
            fr = d.get("frame")
            fr = Frame(**fr) if fr else None
            self.history.append(Utterance(
                surface_form=d.get("surface", ""),
                lang=d.get("lang", "fr"),
                tokens=d.get("tokens", []),
                entities=ents,
                frame=fr,
                pragmatics=d.get("pragmatics", {}),
                timestamp=d.get("timestamp", _now()),
            ))


# ============================================================
# 2) PragmaticReasoning
# ============================================================

class PragmaticReasoning:
    """
    Raisonner au‑delà du littéral :
     - infère l’intention et les présupposés (ex : “tu peux… ?” = requête)
     - ajuste au contexte (état émotionnel, objectifs actifs, normes sociales)
     - propose des actes de langage appropriés (répondre, demander précision, proposer plan)
    """
    def __init__(self, cognitive_architecture: Any = None):
        self.cognitive_arch = cognitive_architecture
        self.context: Dict[str, Any] = {
            "tone": "neutral",
            "formality": 0.5,
            "cooperation": 0.7,
            "confidence": 0.6,
        }
        # auto‑wiring
        ca = self.cognitive_arch
        if ca:
            self.emotions = getattr(ca, "emotions", None)
            self.goals = getattr(ca, "goals", None)
            self.world_model = getattr(ca, "world_model", None)
            self.metacognition = getattr(ca, "metacognition", None)

    def infer_intent(self, utt: Utterance) -> Dict[str, Any]:
        # base sur frame + ajustements pragm.
        intent = utt.frame.intent if utt.frame else "inform"
        act = utt.pragmatics.get("speech_act", "statement")
        uncertainty = utt.pragmatics.get("uncertainty", 0.0)
        # Implicature simple : question indirecte
        if re.search(r"\b(peux-tu|pourrais-tu|tu peux|tu pourrais)\b", utt.surface_form.lower()):
            intent, act = "request", "question"
        # Ajustement par émotions globales si dispo
        if getattr(self, "emotions", None) and hasattr(self.emotions, "current_valence"):
            try:
                val = float(self.emotions.current_valence)
                self.context["tone"] = "upbeat" if val > 0.3 else ("down" if val < -0.3 else "neutral")
            except Exception:
                pass
        return {"intent": intent, "speech_act": act, "uncertainty": uncertainty, "context": dict(self.context)}

    def next_action(self, pragmatic: Dict[str, Any]) -> str:
        intent, act, uncert = pragmatic["intent"], pragmatic["speech_act"], pragmatic["uncertainty"]
        if act == "question":
            return "answer_or_ask_clarification"
        if intent in ("create", "plan", "send"):
            return "propose_plan"
        if uncert > 0.3:
            return "ask_clarification"
        return "answer"

    def to_state(self) -> Dict[str, Any]:
        return {"context": dict(self.context)}

    def from_state(self, state: Dict[str, Any]):
        self.context.update(state.get("context", {}))


# ============================================================
# 3) DiscourseProcessing
# ============================================================

@dataclass
class DiscourseState:
    last_entities: List[Entity] = field(default_factory=list)
    last_topics: List[str] = field(default_factory=list)
    turn_index: int = 0

class DiscourseProcessing:
    """
    Gestion de discours minimale :
     - suit les entités/objets récurrents (anaphores très simples)
     - maintient un “topic stack” de 5 éléments max
     - fournit contexte de réponse (“réutiliser la dernière URL”, etc.)
    """
    def __init__(self, cognitive_architecture: Any = None):
        self.cognitive_arch = cognitive_architecture
        self.state = DiscourseState()

    def update(self, utt: Utterance):
        self.state.turn_index += 1
        ents = [e for e in utt.entities if e.label in ("URL", "EMAIL", "MONEY", "DATE", "NUMBER")]
        topics = []
        if utt.frame and "topic" in utt.frame.slots:
            topics.append(utt.frame.slots["topic"])
        # push
        self.state.last_entities = (self.state.last_entities + ents)[-10:]
        self.state.last_topics = (self.state.last_topics + topics)[-5:]

    def resolve_reference(self, text: str) -> Dict[str, Any]:
        # “celui‑ci”, “ça”, “ce document”, “la même url”, etc.
        t = text.lower()
        ref_ent = None
        if "même url" in t or "la même url" in t:
            ref_ent = next((e for e in reversed(self.state.last_entities) if e.label == "URL"), None)
        return {"resolved_entity": ref_ent.__dict__ if ref_ent else None, "topic": (self.state.last_topics[-1] if self.state.last_topics else None)}

    def to_state(self) -> Dict[str, Any]:
        return {
            "turn_index": self.state.turn_index,
            "last_entities": [e.__dict__ for e in self.state.last_entities],
            "last_topics": list(self.state.last_topics),
        }

    def from_state(self, state: Dict[str, Any]):
        self.state.turn_index = int(state.get("turn_index", 0))
        self.state.last_entities = [Entity(**e) for e in state.get("last_entities", [])]
        self.state.last_topics = list(state.get("last_topics", []))


# ============================================================
# 4) LanguageGeneration
# ============================================================

class LanguageGeneration:
    """
    Génération textuelle pragmatique :
     - templates intelligents + mix lexical (tonalité, style, concision)
     - prise en compte de l’incertitude et du besoin de clarification
     - formats utilitaires : listes, plans d’action, réponses directes
    """
    def __init__(self, cognitive_architecture: Any = None):
        self.cognitive_arch = cognitive_architecture
        self.style = {"formality": 0.5, "warmth": 0.6, "conciseness": 0.7}
        # auto‑wiring
        ca = self.cognitive_arch
        if ca:
            self.language = getattr(ca, "language", None)  # self‑ref possible
            self.goals = getattr(ca, "goals", None)
            self.metacognition = getattr(ca, "metacognition", None)

    def reply(self, intent: str, data: Dict[str, Any], pragmatic: Dict[str, Any]) -> str:
        act = pragmatic.get("speech_act", "statement")
        ctx = pragmatic.get("context", {})
        tone = ctx.get("tone", "neutral")
        uncertainty = pragmatic.get("uncertainty", 0.0)
        topic = data.get("topic")
        # Stratégies simples mais efficaces
        if intent == "ask_info" or act == "question":
            return self._answer_question(data, tone=tone)
        if intent in ("create", "plan", "send"):
            return self._propose_plan(intent, data, tone=tone)
        if uncertainty > 0.3:
            return self._ask_clarification(topic, tone=tone)
        # par défaut : réponse informative
        return self._inform(data, tone=tone)

    # ----- patterns -----

    def _answer_question(self, data: Dict[str, Any], tone: str = "neutral") -> str:
        topic = data.get("topic")
        if topic:
            base = f"Pour {topic}, voici ce que je vois."
        else:
            base = "Voici ce que je peux te dire."
        hints = data.get("hints", [])
        if hints:
            base += " " + " ".join(hints[:3])
        return self._tone(base, tone)

    def _propose_plan(self, intent: str, data: Dict[str, Any], tone: str = "neutral") -> str:
        topic = data.get("topic", "la tâche")
        steps = data.get("steps") or ["Clarifier l’objectif", "Rassembler les données utiles", "Proposer une ébauche", "Itérer avec ton feedback"]
        head = f"Je te propose un mini‑plan pour {topic} :"
        bullet = "\n- " + "\n- ".join(steps[:6])
        return self._tone(head + bullet, tone)

    def _ask_clarification(self, topic: Optional[str], tone: str = "neutral") -> str:
        if topic:
            msg = f"Peux‑tu préciser les contraintes principales pour {topic} ?"
        else:
            msg = "Peux‑tu préciser le contexte ou les contraintes principales ?"
        return self._tone(msg, tone)

    def _inform(self, data: Dict[str, Any], tone: str = "neutral") -> str:
        parts = []
        if "topic" in data:
            parts.append(f"À propos de {data['topic']},")
        if "summary" in data:
            parts.append(str(data["summary"]))
        elif "text" in data:
            parts.append(str(data["text"])[:300])
        else:
            parts.append("c’est noté.")
        return self._tone(" ".join(parts), tone)

    # ----- utils -----

    def _tone(self, text: str, tone: str) -> str:
        if tone == "upbeat":
            return "🙂 " + text
        if tone == "down":
            return "… " + text
        return text

    def to_state(self) -> Dict[str, Any]:
        return {"style": dict(self.style)}

    def from_state(self, state: Dict[str, Any]):
        self.style.update(state.get("style", {}))


# ============================================================
# Export public
# ============================================================

__all__ = [
    "SemanticUnderstanding",
    "LanguageGeneration",
    "PragmaticReasoning",
    "DiscourseProcessing",
    "Utterance",
    "Frame",
    "Entity",
]
>>>>>>> b67da6d8
<|MERGE_RESOLUTION|>--- conflicted
+++ resolved
@@ -1,6 +1,4 @@
-<<<<<<< HEAD
 from .understanding import SemanticUnderstanding
-=======
 
 # language/__init__.py
 """
@@ -505,5 +503,4 @@
     "Utterance",
     "Frame",
     "Entity",
-]
->>>>>>> b67da6d8
+]