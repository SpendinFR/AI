--- conflicted
+++ resolved
@@ -1,10 +1,8 @@
 from typing import Optional, Dict, Any, List
 import time
-<<<<<<< HEAD
 import random
 from .dag_store import DagStore, GoalNode
 from .curiosity import CuriosityEngine
-=======
 from datetime import datetime, timedelta
 from typing import Dict, List, Any, Optional, Tuple, Set
 from dataclasses import dataclass
@@ -73,7 +71,6 @@
     moral_principles: Dict[str, Any]
     ethical_constraints: Dict[str, Any]
     preference_functions: Dict[str, Any]
->>>>>>> 32124b29
 
 
 class GoalSystem:
@@ -82,7 +79,6 @@
     Intégration: memory / reasoning / metacognition / emotions / reward_engine.
     """
 
-<<<<<<< HEAD
     def __init__(self, architecture=None, memory=None, reasoning=None):
         self.arch = architecture
         self.memory = memory
@@ -101,7 +97,6 @@
                 value=0.8,
                 competence=0.5,
                 curiosity=0.7,
-=======
         self.dag = GoalDAG()
         # noeud racine
         self.dag.add_goal(
@@ -545,7 +540,6 @@
                 progress=0.0,
                 confidence=0.7,
                 importance=0.6,
->>>>>>> 32124b29
                 urgency=0.4,
             )
             self.set_active_goal(root.id)
@@ -584,8 +578,6 @@
                 significance=0.7 if success else 0.4,
                 confidence=0.7,
             )
-<<<<<<< HEAD
-=======
             if goal.importance <= current_min_importance:
                 return False
         
@@ -980,20 +972,17 @@
                     })
         
         return goals
->>>>>>> 32124b29
 
     def propose_goals(self, k: int = 3) -> List[Dict[str, Any]]:
         active = self.store.get_active()
         props = self.curiosity.suggest_subgoals(self._node_to_dict(active) if active else None, k=k)
         return props
 
-<<<<<<< HEAD
     def get_status(self) -> Dict[str, Any]:
         act = self.store.get_active()
         return {
             "active_goal": self._node_to_dict(act) if act else None,
             "top5": [self._node_to_dict(n) for n in self.store.topk(5, only_pending=False)],
-=======
 class IntrinsicMotivator:
     """Moteur de motivation intrinsèque"""
     
@@ -1425,7 +1414,6 @@
             "reasoning_integration": ReasoningGoalIntegrator(),
             "perception_integration": PerceptionGoalIntegrator(),
             "learning_integration": LearningGoalIntegrator()
->>>>>>> 32124b29
         }
 
     # ---------- Boucle principale (à appeler à chaque cycle) ----------
